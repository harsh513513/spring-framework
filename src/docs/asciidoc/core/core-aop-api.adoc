[[aop-api]]
= Spring AOP APIs

The previous chapter described the Spring's support for AOP with @AspectJ and schema-based
aspect definitions. In this chapter, we discuss the lower-level Spring AOP APIs. For common
applications, we recommend the use of Spring AOP with AspectJ pointcuts as described in the
previous chapter.




[[aop-api-pointcuts]]
== Pointcut API in Spring

This section describes how Spring handles the crucial pointcut concept.



[[aop-api-concepts]]
=== Concepts

Spring's pointcut model enables pointcut reuse independent of advice types. You can
target different advice with the same pointcut.

The `org.springframework.aop.Pointcut` interface is the central interface, used to
target advices to particular classes and methods. The complete interface follows:

[source,java,indent=0,subs="verbatim,quotes",role="primary"]
.Java
----
	public interface Pointcut {

		ClassFilter getClassFilter();

		MethodMatcher getMethodMatcher();

	}
----
[source,kotlin,indent=0,subs="verbatim,quotes",role="secondary"]
.Kotlin
----
	interface Pointcut {

		fun getClassFilter(): ClassFilter

		fun getMethodMatcher(): MethodMatcher

	}
----

Splitting the `Pointcut` interface into two parts allows reuse of class and method
matching parts and fine-grained composition operations (such as performing a "`union`"
with another method matcher).

The `ClassFilter` interface is used to restrict the pointcut to a given set of target
classes. If the `matches()` method always returns true, all target classes are
matched. The following listing shows the `ClassFilter` interface definition:

[source,java,indent=0,subs="verbatim,quotes",role="primary"]
.Java
----
	public interface ClassFilter {

		boolean matches(Class clazz);
	}
----
[source,kotlin,indent=0,subs="verbatim,quotes",role="secondary"]
.Kotlin
----
	interface ClassFilter {

		fun matches(clazz: Class<*>): Boolean
	}
----

The `MethodMatcher` interface is normally more important. The complete interface follows:

[source,java,indent=0,subs="verbatim,quotes",role="primary"]
.Java
----
	public interface MethodMatcher {

		boolean matches(Method m, Class targetClass);

		boolean isRuntime();

		boolean matches(Method m, Class targetClass, Object[] args);
	}
----
[source,kotlin,indent=0,subs="verbatim,quotes",role="secondary"]
.Kotlin
----
	interface MethodMatcher {

		val isRuntime: Boolean

		fun matches(m: Method, targetClass: Class<*>): Boolean

		fun matches(m: Method, targetClass: Class<*>, args: Array<Any>): Boolean
	}
----

The `matches(Method, Class)` method is used to test whether this pointcut ever
matches a given method on a target class. This evaluation can be performed when an AOP
proxy is created to avoid the need for a test on every method invocation. If the
two-argument `matches` method returns `true` for a given method, and the `isRuntime()`
method for the MethodMatcher returns `true`, the three-argument matches method is
invoked on every method invocation. This lets a pointcut look at the arguments passed
to the method invocation immediately before the target advice starts.

Most `MethodMatcher` implementations are static, meaning that their `isRuntime()` method
returns `false`. In this case, the three-argument `matches` method is never invoked.

TIP: If possible, try to make pointcuts static, allowing the AOP framework to cache the
results of pointcut evaluation when an AOP proxy is created.



[[aop-api-pointcut-ops]]
=== Operations on Pointcuts

Spring supports operations (notably, union and intersection) on pointcuts.

Union means the methods that either pointcut matches.
Intersection means the methods that both pointcuts match.
Union is usually more useful.
You can compose pointcuts by using the static methods in the
`org.springframework.aop.support.Pointcuts` class or by using the
`ComposablePointcut` class in the same package. However, using AspectJ pointcut
expressions is usually a simpler approach.



[[aop-api-pointcuts-aspectj]]
=== AspectJ Expression Pointcuts

Since 2.0, the most important type of pointcut used by Spring is
`org.springframework.aop.aspectj.AspectJExpressionPointcut`. This is a pointcut that
uses an AspectJ-supplied library to parse an AspectJ pointcut expression string.

See the <<aop, previous chapter>> for a discussion of supported AspectJ pointcut primitives.



[[aop-api-pointcuts-impls]]
=== Convenience Pointcut Implementations

Spring provides several convenient pointcut implementations. You can use some of them
directly; others are intended to be subclassed in application-specific pointcuts.


[[aop-api-pointcuts-static]]
==== Static Pointcuts

Static pointcuts are based on the method and the target class and cannot take into account
the method's arguments. Static pointcuts suffice -- and are best -- for most usages.
Spring can evaluate a static pointcut only once, when a method is first invoked.
After that, there is no need to evaluate the pointcut again with each method invocation.

The rest of this section describes some of the static pointcut implementations that are
included with Spring.

[[aop-api-pointcuts-regex]]
===== Regular Expression Pointcuts

One obvious way to specify static pointcuts is regular expressions. Several AOP
frameworks besides Spring make this possible.
`org.springframework.aop.support.JdkRegexpMethodPointcut` is a generic regular
expression pointcut that uses the regular expression support in the JDK.

<<<<<<< HEAD
With the `JdkRegexpMethodPointcut` class, you can provide a list of pattern strings. If
any of these is a match, the pointcut evaluates to `true`. (So, the result is
effectively the union of these patterns.)
=======
With the `JdkRegexpMethodPointcut` class, you can provide a list of pattern strings.
If any of these is a match, the pointcut evaluates to `true`. (As a consequence,
the resulting pointcut is effectively the union of the specified patterns.)
>>>>>>> 3ec45389

The following example shows how to use `JdkRegexpMethodPointcut`:

[source,xml,indent=0,subs="verbatim"]
----
	<bean id="settersAndAbsquatulatePointcut"
			class="org.springframework.aop.support.JdkRegexpMethodPointcut">
		<property name="patterns">
			<list>
				<value>.*set.*</value>
				<value>.*absquatulate</value>
			</list>
		</property>
	</bean>
----

Spring provides a convenience class named `RegexpMethodPointcutAdvisor`, which lets us
also reference an `Advice` (remember that an `Advice` can be an interceptor, before advice,
throws advice, and others). Behind the scenes, Spring uses a `JdkRegexpMethodPointcut`.
Using `RegexpMethodPointcutAdvisor` simplifies wiring, as the one bean encapsulates both
pointcut and advice, as the following example shows:

[source,xml,indent=0,subs="verbatim"]
----
	<bean id="settersAndAbsquatulateAdvisor"
			class="org.springframework.aop.support.RegexpMethodPointcutAdvisor">
		<property name="advice">
			<ref bean="beanNameOfAopAllianceInterceptor"/>
		</property>
		<property name="patterns">
			<list>
				<value>.*set.*</value>
				<value>.*absquatulate</value>
			</list>
		</property>
	</bean>
----

You can use `RegexpMethodPointcutAdvisor` with any `Advice` type.

[[aop-api-pointcuts-attribute-driven]]
===== Attribute-driven Pointcuts

An important type of static pointcut is a metadata-driven pointcut. This uses the
values of metadata attributes (typically, source-level metadata).


[[aop-api-pointcuts-dynamic]]
==== Dynamic pointcuts

Dynamic pointcuts are costlier to evaluate than static pointcuts. They take into account
method arguments as well as static information. This means that they must be
evaluated with every method invocation and that the result cannot be cached, as arguments will
vary.

The main example is the `control flow` pointcut.

[[aop-api-pointcuts-cflow]]
===== Control Flow Pointcuts

Spring control flow pointcuts are conceptually similar to AspectJ `cflow` pointcuts,
although less powerful. (There is currently no way to specify that a pointcut runs
below a join point matched by another pointcut.) A control flow pointcut matches the
current call stack. For example, it might fire if the join point was invoked by a method
in the `com.mycompany.web` package or by the `SomeCaller` class. Control flow pointcuts
are specified by using the `org.springframework.aop.support.ControlFlowPointcut` class.

NOTE: Control flow pointcuts are significantly more expensive to evaluate at runtime than even
other dynamic pointcuts. In Java 1.4, the cost is about five times that of other dynamic
pointcuts.



[[aop-api-pointcuts-superclasses]]
=== Pointcut Superclasses

Spring provides useful pointcut superclasses to help you to implement your own pointcuts.

Because static pointcuts are most useful, you should probably subclass
`StaticMethodMatcherPointcut`. This requires implementing only one
abstract method (although you can override other methods to customize behavior). The
following example shows how to subclass `StaticMethodMatcherPointcut`:

[source,java,indent=0,subs="verbatim,quotes",role="primary"]
.Java
----
	class TestStaticPointcut extends StaticMethodMatcherPointcut {

		public boolean matches(Method m, Class targetClass) {
			// return true if custom criteria match
		}
	}
----
[source,kotlin,indent=0,subs="verbatim,quotes",role="secondary"]
.Kotlin
----
	class TestStaticPointcut : StaticMethodMatcherPointcut() {

		override fun matches(method: Method, targetClass: Class<*>): Boolean {
			// return true if custom criteria match
		}
	}
----

There are also superclasses for dynamic pointcuts.
You can use custom pointcuts with any advice type.



[[aop-api-pointcuts-custom]]
=== Custom Pointcuts

Because pointcuts in Spring AOP are Java classes rather than language features (as in
AspectJ), you can declare custom pointcuts, whether static or dynamic. Custom
pointcuts in Spring can be arbitrarily complex. However, we recommend using the AspectJ pointcut
expression language, if you can.

NOTE: Later versions of Spring may offer support for "`semantic pointcuts`" as offered by JAC --
for example, "`all methods that change instance variables in the target object.`"




[[aop-api-advice]]
== Advice API in Spring

Now we can examine how Spring AOP handles advice.



[[aop-api-advice-lifecycle]]
=== Advice Lifecycles

Each advice is a Spring bean. An advice instance can be shared across all advised
objects or be unique to each advised object. This corresponds to per-class or
per-instance advice.

Per-class advice is used most often. It is appropriate for generic advice, such as
transaction advisors. These do not depend on the state of the proxied object or add new
state. They merely act on the method and arguments.

Per-instance advice is appropriate for introductions, to support mixins. In this case,
the advice adds state to the proxied object.

You can use a mix of shared and per-instance advice in the same AOP proxy.



[[aop-api-advice-types]]
=== Advice Types in Spring

Spring provides several advice types and is extensible to support
arbitrary advice types. This section describes the basic concepts and standard advice types.


[[aop-api-advice-around]]
==== Interception Around Advice

The most fundamental advice type in Spring is interception around advice.

Spring is compliant with the AOP `Alliance` interface for around advice that uses method
interception. Classes that implement `MethodInterceptor` and that implement around advice should also implement the
following interface:

[source,java,indent=0,subs="verbatim,quotes",role="primary"]
.Java
----
	public interface MethodInterceptor extends Interceptor {

		Object invoke(MethodInvocation invocation) throws Throwable;
	}
----
[source,kotlin,indent=0,subs="verbatim,quotes",role="secondary"]
.Kotlin
----
	interface MethodInterceptor : Interceptor {

		fun invoke(invocation: MethodInvocation) : Any
	}
----

The `MethodInvocation` argument to the `invoke()` method exposes the method being
invoked, the target join point, the AOP proxy, and the arguments to the method. The
`invoke()` method should return the invocation's result: the return value of the join
point.

The following example shows a simple `MethodInterceptor` implementation:

[source,java,indent=0,subs="verbatim,quotes",role="primary"]
.Java
----
	public class DebugInterceptor implements MethodInterceptor {

		public Object invoke(MethodInvocation invocation) throws Throwable {
			System.out.println("Before: invocation=[" + invocation + "]");
			Object rval = invocation.proceed();
			System.out.println("Invocation returned");
			return rval;
		}
	}
----
[source,kotlin,indent=0,subs="verbatim,quotes",role="secondary"]
.Kotlin
----
	class DebugInterceptor : MethodInterceptor {

		override fun invoke(invocation: MethodInvocation): Any {
			println("Before: invocation=[$invocation]")
			val rval = invocation.proceed()
			println("Invocation returned")
			return rval
		}
	}
----

Note the call to the `proceed()` method of `MethodInvocation`. This proceeds down the
interceptor chain towards the join point. Most interceptors invoke this method and
return its return value. However, a `MethodInterceptor`, like any around advice, can
return a different value or throw an exception rather than invoke the proceed method.
However, you do not want to do this without good reason.

NOTE: `MethodInterceptor` implementations offer interoperability with other AOP Alliance-compliant AOP
implementations. The other advice types discussed in the remainder of this section
implement common AOP concepts but in a Spring-specific way. While there is an advantage
in using the most specific advice type, stick with `MethodInterceptor` around advice if
you are likely to want to run the aspect in another AOP framework. Note that pointcuts
are not currently interoperable between frameworks, and the AOP Alliance does not
currently define pointcut interfaces.


[[aop-api-advice-before]]
==== Before Advice

A simpler advice type is a before advice. This does not need a `MethodInvocation`
object, since it is called only before entering the method.

The main advantage of a before advice is that there is no need to invoke the `proceed()`
method and, therefore, no possibility of inadvertently failing to proceed down the
interceptor chain.

The following listing shows the `MethodBeforeAdvice` interface:

[source,java,indent=0,subs="verbatim,quotes",role="primary"]
.Java
----
	public interface MethodBeforeAdvice extends BeforeAdvice {

		void before(Method m, Object[] args, Object target) throws Throwable;
	}
----
[source,kotlin,indent=0,subs="verbatim,quotes",role="secondary"]
.Kotlin
----
interface MethodBeforeAdvice : BeforeAdvice {

	fun before(m: Method, args: Array<Any>, target: Any)
}
----

(Spring's API design would allow for
field before advice, although the usual objects apply to field interception and it is
unlikely for Spring to ever implement it.)

Note that the return type is `void`. Before advice can insert custom behavior before the join
point runs but cannot change the return value. If a before advice throws an
exception, it stops further execution of the interceptor chain. The exception
propagates back up the interceptor chain. If it is unchecked or on the signature of
the invoked method, it is passed directly to the client. Otherwise, it is
wrapped in an unchecked exception by the AOP proxy.

The following example shows a before advice in Spring, which counts all method invocations:

[source,java,indent=0,subs="verbatim,quotes",role="primary"]
.Java
----
	public class CountingBeforeAdvice implements MethodBeforeAdvice {

		private int count;

		public void before(Method m, Object[] args, Object target) throws Throwable {
			++count;
		}

		public int getCount() {
			return count;
		}
	}
----
[source,kotlin,indent=0,subs="verbatim,quotes",role="secondary"]
.Kotlin
----
	class CountingBeforeAdvice : MethodBeforeAdvice {

		var count: Int = 0

		override fun before(m: Method, args: Array<Any>, target: Any?) {
			++count
		}
	}
----

TIP: Before advice can be used with any pointcut.


[[aop-api-advice-throws]]
==== Throws Advice

Throws advice is invoked after the return of the join point if the join point threw
an exception. Spring offers typed throws advice. Note that this means that the
`org.springframework.aop.ThrowsAdvice` interface does not contain any methods. It is a
tag interface identifying that the given object implements one or more typed throws
advice methods. These should be in the following form:

[source,java,indent=0,subs="verbatim,quotes"]
----
	afterThrowing([Method, args, target], subclassOfThrowable)
----

Only the last argument is required. The method signatures may have either one or four
arguments, depending on whether the advice method is interested in the method and
arguments. The next two listing show classes that are examples of throws advice.

The following advice is invoked if a `RemoteException` is thrown (including from subclasses):

[source,java,indent=0,subs="verbatim,quotes",role="primary"]
.Java
----
	public class RemoteThrowsAdvice implements ThrowsAdvice {

		public void afterThrowing(RemoteException ex) throws Throwable {
			// Do something with remote exception
		}
	}
----
[source,kotlin,indent=0,subs="verbatim,quotes",role="secondary"]
.Kotlin
----
	class RemoteThrowsAdvice : ThrowsAdvice {

		fun afterThrowing(ex: RemoteException) {
			// Do something with remote exception
		}
	}
----

Unlike the preceding
advice, the next example declares four arguments, so that it has access to the invoked method, method
arguments, and target object. The following advice is invoked if a `ServletException` is thrown:

[source,java,indent=0,subs="verbatim,quotes",role="primary"]
.Java
----
	public class ServletThrowsAdviceWithArguments implements ThrowsAdvice {

		public void afterThrowing(Method m, Object[] args, Object target, ServletException ex) {
			// Do something with all arguments
		}
	}
----
[source,kotlin,indent=0,subs="verbatim,quotes",role="secondary"]
.Kotlin
----
	class ServletThrowsAdviceWithArguments : ThrowsAdvice {

		fun afterThrowing(m: Method, args: Array<Any>, target: Any, ex: ServletException) {
			// Do something with all arguments
		}
	}
----

The final example illustrates how these two methods could be used in a single class
that handles both `RemoteException` and `ServletException`. Any number of throws advice
methods can be combined in a single class. The following listing shows the final example:

[source,java,indent=0,subs="verbatim,quotes",role="primary"]
.Java
----
	public static class CombinedThrowsAdvice implements ThrowsAdvice {

		public void afterThrowing(RemoteException ex) throws Throwable {
			// Do something with remote exception
		}

		public void afterThrowing(Method m, Object[] args, Object target, ServletException ex) {
			// Do something with all arguments
		}
	}
----
[source,kotlin,indent=0,subs="verbatim,quotes",role="secondary"]
.Kotlin
----
	class CombinedThrowsAdvice : ThrowsAdvice {

		fun afterThrowing(ex: RemoteException) {
			// Do something with remote exception
		}

		fun afterThrowing(m: Method, args: Array<Any>, target: Any, ex: ServletException) {
			// Do something with all arguments
		}
	}
----

NOTE: If a throws-advice method throws an exception itself, it overrides the
original exception (that is, it changes the exception thrown to the user). The overriding
exception is typically a RuntimeException, which is compatible with any method
signature. However, if a throws-advice method throws a checked exception, it must
match the declared exceptions of the target method and is, hence, to some degree
coupled to specific target method signatures. _Do not throw an undeclared checked
exception that is incompatible with the target method's signature!_

TIP: Throws advice can be used with any pointcut.


[[aop-api-advice-after-returning]]
==== After Returning Advice

An after returning advice in Spring must implement the
`org.springframework.aop.AfterReturningAdvice` interface, which the following listing shows:

[source,java,indent=0,subs="verbatim,quotes",role="primary"]
.Java
----
	public interface AfterReturningAdvice extends Advice {

		void afterReturning(Object returnValue, Method m, Object[] args, Object target)
				throws Throwable;
	}
----
[source,kotlin,indent=0,subs="verbatim,quotes",role="secondary"]
.Kotlin
----
	interface AfterReturningAdvice : Advice {

		fun afterReturning(returnValue: Any, m: Method, args: Array<Any>, target: Any)
	}
----

An after returning advice has access to the return value (which it cannot modify),
the invoked method, the method's arguments, and the target.

The following after returning advice counts all successful method invocations that have
not thrown exceptions:

[source,java,indent=0,subs="verbatim,quotes",role="primary"]
.Java
----
	public class CountingAfterReturningAdvice implements AfterReturningAdvice {

		private int count;

		public void afterReturning(Object returnValue, Method m, Object[] args, Object target)
				throws Throwable {
			++count;
		}

		public int getCount() {
			return count;
		}
	}
----
[source,kotlin,indent=0,subs="verbatim,quotes",role="secondary"]
.Kotlin
----
	class CountingAfterReturningAdvice : AfterReturningAdvice {

		var count: Int = 0
			private set

		override fun afterReturning(returnValue: Any?, m: Method, args: Array<Any>, target: Any?) {
			++count
		}
	}
----

This advice does not change the execution path. If it throws an exception, it is
thrown up the interceptor chain instead of the return value.

TIP: After returning advice can be used with any pointcut.


[[aop-api-advice-introduction]]
==== Introduction Advice

Spring treats introduction advice as a special kind of interception advice.

Introduction requires an `IntroductionAdvisor` and an `IntroductionInterceptor` that
implement the following interface:

[source,java,indent=0,subs="verbatim,quotes",role="primary"]
.Java
----
	public interface IntroductionInterceptor extends MethodInterceptor {

		boolean implementsInterface(Class intf);
	}
----
[source,kotlin,indent=0,subs="verbatim,quotes",role="secondary"]
.Kotlin
----
	interface IntroductionInterceptor : MethodInterceptor {

		fun implementsInterface(intf: Class<*>): Boolean
	}
----

The `invoke()` method inherited from the AOP Alliance `MethodInterceptor` interface must
implement the introduction. That is, if the invoked method is on an introduced
interface, the introduction interceptor is responsible for handling the method call -- it
cannot invoke `proceed()`.

Introduction advice cannot be used with any pointcut, as it applies only at the class,
rather than the method, level. You can only use introduction advice with the
`IntroductionAdvisor`, which has the following methods:

[source,java,indent=0,subs="verbatim,quotes",role="primary"]
.Java
----
	public interface IntroductionAdvisor extends Advisor, IntroductionInfo {

		ClassFilter getClassFilter();

		void validateInterfaces() throws IllegalArgumentException;
	}

	public interface IntroductionInfo {

		Class<?>[] getInterfaces();
	}
----
[source,kotlin,indent=0,subs="verbatim,quotes",role="secondary"]
.Kotlin
----
	interface IntroductionAdvisor : Advisor, IntroductionInfo {

		val classFilter: ClassFilter

		@Throws(IllegalArgumentException::class)
		fun validateInterfaces()
	}

	interface IntroductionInfo {

		val interfaces: Array<Class<*>>
	}
----

There is no `MethodMatcher` and, hence, no `Pointcut` associated with introduction
advice. Only class filtering is logical.

The `getInterfaces()` method returns the interfaces introduced by this advisor.

The `validateInterfaces()` method is used internally to see whether or not the
introduced interfaces can be implemented by the configured `IntroductionInterceptor`.

Consider an example from the Spring test suite and suppose we want to
introduce the following interface to one or more objects:

[source,java,indent=0,subs="verbatim,quotes",role="primary"]
.Java
----
	public interface Lockable {
		void lock();
		void unlock();
		boolean locked();
	}
----
[source,kotlin,indent=0,subs="verbatim,quotes",role="secondary"]
.Kotlin
----
	interface Lockable {
		fun lock()
		fun unlock()
		fun locked(): Boolean
	}
----

This illustrates a mixin. We want to be able to cast advised objects to `Lockable`,
whatever their type and call lock and unlock methods. If we call the `lock()` method, we
want all setter methods to throw a `LockedException`. Thus, we can add an aspect that
provides the ability to make objects immutable without them having any knowledge of it:
a good example of AOP.

First, we need an `IntroductionInterceptor` that does the heavy lifting. In this
case, we extend the `org.springframework.aop.support.DelegatingIntroductionInterceptor`
convenience class. We could implement `IntroductionInterceptor` directly, but using
`DelegatingIntroductionInterceptor` is best for most cases.

The `DelegatingIntroductionInterceptor` is designed to delegate an introduction to an
actual implementation of the introduced interfaces, concealing the use of interception
to do so. You can set the delegate to any object using a constructor argument. The
default delegate (when the no-argument constructor is used) is `this`. Thus, in the next example,
the delegate is the `LockMixin` subclass of `DelegatingIntroductionInterceptor`.
Given a delegate (by default, itself), a `DelegatingIntroductionInterceptor` instance
looks for all interfaces implemented by the delegate (other than
`IntroductionInterceptor`) and supports introductions against any of them.
Subclasses such as `LockMixin` can call the `suppressInterface(Class intf)`
method to suppress interfaces that should not be exposed. However, no matter how many
interfaces an `IntroductionInterceptor` is prepared to support, the
`IntroductionAdvisor` used controls which interfaces are actually exposed. An
introduced interface conceals any implementation of the same interface by the target.

Thus, `LockMixin` extends `DelegatingIntroductionInterceptor` and implements `Lockable`
itself. The superclass automatically picks up that `Lockable` can be supported for
introduction, so we do not need to specify that. We could introduce any number of
interfaces in this way.

Note the use of the `locked` instance variable. This effectively adds additional state
to that held in the target object.

The following example shows the example `LockMixin` class:

[source,java,indent=0,subs="verbatim,quotes",role="primary"]
.Java
----
	public class LockMixin extends DelegatingIntroductionInterceptor implements Lockable {

		private boolean locked;

		public void lock() {
			this.locked = true;
		}

		public void unlock() {
			this.locked = false;
		}

		public boolean locked() {
			return this.locked;
		}

		public Object invoke(MethodInvocation invocation) throws Throwable {
			if (locked() && invocation.getMethod().getName().indexOf("set") == 0) {
				throw new LockedException();
			}
			return super.invoke(invocation);
		}

	}
----
[source,kotlin,indent=0,subs="verbatim,quotes",role="secondary"]
.Kotlin
----
	class LockMixin : DelegatingIntroductionInterceptor(), Lockable {

		private var locked: Boolean = false

		fun lock() {
			this.locked = true
		}

		fun unlock() {
			this.locked = false
		}

		fun locked(): Boolean {
			return this.locked
		}

		override fun invoke(invocation: MethodInvocation): Any? {
			if (locked() && invocation.method.name.indexOf("set") == 0) {
				throw LockedException()
			}
			return super.invoke(invocation)
		}

	}
----

Often, you need not override the `invoke()` method. The
`DelegatingIntroductionInterceptor` implementation (which calls the `delegate` method if
the method is introduced, otherwise proceeds towards the join point) usually
suffices. In the present case, we need to add a check: no setter method can be invoked
if in locked mode.

The required introduction only needs to hold a distinct
`LockMixin` instance and specify the introduced interfaces (in this case, only
`Lockable`). A more complex example might take a reference to the introduction
interceptor (which would be defined as a prototype). In this case, there is no
configuration relevant for a `LockMixin`, so we create it by using `new`.
The following example shows our `LockMixinAdvisor` class:

[source,java,indent=0,subs="verbatim,quotes",role="primary"]
.Java
----
	public class LockMixinAdvisor extends DefaultIntroductionAdvisor {

		public LockMixinAdvisor() {
			super(new LockMixin(), Lockable.class);
		}
	}
----
[source,kotlin,indent=0,subs="verbatim,quotes",role="secondary"]
.Kotlin
----
	class LockMixinAdvisor : DefaultIntroductionAdvisor(LockMixin(), Lockable::class.java)
----

We can apply this advisor very simply, because it requires no configuration. (However, it
is impossible to use an `IntroductionInterceptor` without an
`IntroductionAdvisor`.) As usual with introductions, the advisor must be per-instance,
as it is stateful. We need a different instance of `LockMixinAdvisor`, and hence
`LockMixin`, for each advised object. The advisor comprises part of the advised object's
state.

We can apply this advisor programmatically by using the `Advised.addAdvisor()` method or
(the recommended way) in XML configuration, as any other advisor. All proxy creation
choices discussed below, including "`auto proxy creators,`" correctly handle introductions
and stateful mixins.





[[aop-api-advisor]]
== The Advisor API in Spring

In Spring, an Advisor is an aspect that contains only a single advice object associated
with a pointcut expression.

Apart from the special case of introductions, any advisor can be used with any advice.
`org.springframework.aop.support.DefaultPointcutAdvisor` is the most commonly used
advisor class. It can be used with a `MethodInterceptor`, `BeforeAdvice`, or
`ThrowsAdvice`.

It is possible to mix advisor and advice types in Spring in the same AOP proxy. For
example, you could use an interception around advice, throws advice, and before advice in
one proxy configuration. Spring automatically creates the necessary interceptor
chain.




[[aop-pfb]]
== Using the `ProxyFactoryBean` to Create AOP Proxies

If you use the Spring IoC container (an `ApplicationContext` or `BeanFactory`) for your
business objects (and you should be!), you want to use one of Spring's AOP
`FactoryBean` implementations. (Remember that a factory bean introduces a layer of indirection, letting
it create objects of a different type.)

NOTE: The Spring AOP support also uses factory beans under the covers.

The basic way to create an AOP proxy in Spring is to use the
`org.springframework.aop.framework.ProxyFactoryBean`. This gives complete control over
the pointcuts, any advice that applies, and their ordering. However, there are simpler
options that are preferable if you do not need such control.



[[aop-pfb-1]]
=== Basics

The `ProxyFactoryBean`, like other Spring `FactoryBean` implementations, introduces a
level of indirection. If you define a `ProxyFactoryBean` named `foo`, objects that
reference `foo` do not see the `ProxyFactoryBean` instance itself but an object
created by the implementation of the `getObject()` method in the `ProxyFactoryBean` . This
method creates an AOP proxy that wraps a target object.

One of the most important benefits of using a `ProxyFactoryBean` or another IoC-aware
class to create AOP proxies is that advices and pointcuts can also be
managed by IoC. This is a powerful feature, enabling certain approaches that are hard to
achieve with other AOP frameworks. For example, an advice may itself reference
application objects (besides the target, which should be available in any AOP
framework), benefiting from all the pluggability provided by Dependency Injection.



[[aop-pfb-2]]
=== JavaBean Properties

In common with most `FactoryBean` implementations provided with Spring, the
`ProxyFactoryBean` class is itself a JavaBean. Its properties are used to:

* Specify the target you want to proxy.
* Specify whether to use CGLIB (described later and see also <<aop-pfb-proxy-types>>).

Some key properties are inherited from `org.springframework.aop.framework.ProxyConfig`
(the superclass for all AOP proxy factories in Spring). These key properties include
the following:

* `proxyTargetClass`: `true` if the target class is to be proxied, rather than the
  target class's interfaces. If this property value is set to `true`, then CGLIB proxies
  are created (but see also <<aop-pfb-proxy-types>>).
* `optimize`: Controls whether or not aggressive optimizations are applied to proxies
  created through CGLIB. You should not blithely use this setting unless you fully
  understand how the relevant AOP proxy handles optimization. This is currently used
  only for CGLIB proxies. It has no effect with JDK dynamic proxies.
* `frozen`: If a proxy configuration is `frozen`, changes to the configuration are
  no longer allowed. This is useful both as a slight optimization and for those cases
  when you do not want callers to be able to manipulate the proxy (through the `Advised`
  interface) after the proxy has been created. The default value of this property is
  `false`, so changes (such as adding additional advice) are allowed.
* `exposeProxy`: Determines whether or not the current proxy should be exposed in a
  `ThreadLocal` so that it can be accessed by the target. If a target needs to obtain
  the proxy and the `exposeProxy` property is set to `true`, the target can use the
  `AopContext.currentProxy()` method.

Other properties specific to `ProxyFactoryBean` include the following:

* `proxyInterfaces`: An array of `String` interface names. If this is not supplied, a CGLIB
  proxy for the target class is used (but see also <<aop-pfb-proxy-types>>).
* `interceptorNames`: A `String` array of `Advisor`, interceptor, or other advice names to
  apply. Ordering is significant, on a first come-first served basis. That is to say
  that the first interceptor in the list is the first to be able to intercept the
  invocation.
+
The names are bean names in the current factory, including bean names from ancestor
factories. You cannot mention bean references here, since doing so results in the
`ProxyFactoryBean` ignoring the singleton setting of the advice.
+
You can append an interceptor name with an asterisk (`*`). Doing so results in the
application of all advisor beans with names that start with the part before the asterisk
to be applied. You can find an example of using this feature in <<aop-global-advisors>>.

* singleton: Whether or not the factory should return a single object, no matter how
  often the `getObject()` method is called. Several `FactoryBean` implementations offer
  such a method. The default value is `true`. If you want to use stateful advice - for
  example, for stateful mixins - use prototype advices along with a singleton value of
  `false`.



[[aop-pfb-proxy-types]]
=== JDK- and CGLIB-based proxies

This section serves as the definitive documentation on how the `ProxyFactoryBean`
chooses to create either a JDK-based proxy or a CGLIB-based proxy for a particular target
object (which is to be proxied).

NOTE: The behavior of the `ProxyFactoryBean` with regard to creating JDK- or CGLIB-based
proxies changed between versions 1.2.x and 2.0 of Spring. The `ProxyFactoryBean` now
exhibits similar semantics with regard to auto-detecting interfaces as those of the
`TransactionProxyFactoryBean` class.

If the class of a target object that is to be proxied (hereafter simply referred to as
the target class) does not implement any interfaces, a CGLIB-based proxy is
created. This is the easiest scenario, because JDK proxies are interface-based, and no
interfaces means JDK proxying is not even possible. You can plug in the target bean
and specify the list of interceptors by setting the `interceptorNames` property. Note that a
CGLIB-based proxy is created even if the `proxyTargetClass` property of the
`ProxyFactoryBean` has been set to `false`. (Doing so makes no sense and is best
removed from the bean definition, because it is, at best, redundant, and, at worst
confusing.)

If the target class implements one (or more) interfaces, the type of proxy that is
created depends on the configuration of the `ProxyFactoryBean`.

If the `proxyTargetClass` property of the `ProxyFactoryBean` has been set to `true`,
a CGLIB-based proxy is created. This makes sense and is in keeping with the
principle of least surprise. Even if the `proxyInterfaces` property of the
`ProxyFactoryBean` has been set to one or more fully qualified interface names, the fact
that the `proxyTargetClass` property is set to `true` causes CGLIB-based
proxying to be in effect.

If the `proxyInterfaces` property of the `ProxyFactoryBean` has been set to one or more
fully qualified interface names, a JDK-based proxy is created. The created
proxy implements all of the interfaces that were specified in the `proxyInterfaces`
property. If the target class happens to implement a whole lot more interfaces than
those specified in the `proxyInterfaces` property, that is all well and good, but those
additional interfaces are not implemented by the returned proxy.

If the `proxyInterfaces` property of the `ProxyFactoryBean` has not been set, but
the target class does implement one (or more) interfaces, the
`ProxyFactoryBean` auto-detects the fact that the target class does actually
implement at least one interface, and a JDK-based proxy is created. The interfaces
that are actually proxied are all of the interfaces that the target class
implements. In effect, this is the same as supplying a list of each and every
interface that the target class implements to the `proxyInterfaces` property. However,
it is significantly less work and less prone to typographical errors.



[[aop-api-proxying-intf]]
=== Proxying Interfaces

Consider a simple example of `ProxyFactoryBean` in action. This example involves:

* A target bean that is proxied. This is the `personTarget` bean definition in
  the example.
* An `Advisor` and an `Interceptor` used to provide advice.
* An AOP proxy bean definition to specify the target object (the `personTarget` bean),
  the interfaces to proxy, and the advices to apply.

The following listing shows the example:

[source,xml,indent=0,subs="verbatim,quotes"]
----
	<bean id="personTarget" class="com.mycompany.PersonImpl">
		<property name="name" value="Tony"/>
		<property name="age" value="51"/>
	</bean>

	<bean id="myAdvisor" class="com.mycompany.MyAdvisor">
		<property name="someProperty" value="Custom string property value"/>
	</bean>

	<bean id="debugInterceptor" class="org.springframework.aop.interceptor.DebugInterceptor">
	</bean>

	<bean id="person"
		class="org.springframework.aop.framework.ProxyFactoryBean">
		<property name="proxyInterfaces" value="com.mycompany.Person"/>

		<property name="target" ref="personTarget"/>
		<property name="interceptorNames">
			<list>
				<value>myAdvisor</value>
				<value>debugInterceptor</value>
			</list>
		</property>
	</bean>
----

Note that the `interceptorNames` property takes a list of `String`, which holds the bean names of the
interceptors or advisors in the current factory. You can use advisors, interceptors, before, after
returning, and throws advice objects. The ordering of advisors is significant.

NOTE: You might be wondering why the list does not hold bean references. The reason for this is
that, if the singleton property of the `ProxyFactoryBean` is set to `false`, it must be able to
return independent proxy instances. If any of the advisors is itself a prototype, an
independent instance would need to be returned, so it is necessary to be able to obtain
an instance of the prototype from the factory. Holding a reference is not sufficient.

The `person` bean definition shown earlier can be used in place of a `Person` implementation, as
follows:

[source,java,indent=0,subs="verbatim,quotes",role="primary"]
.Java
----
	Person person = (Person) factory.getBean("person");
----
[source,kotlin,indent=0,subs="verbatim,quotes",role="secondary"]
.Kotlin
----
	val person = factory.getBean("person") as Person;
----

Other beans in the same IoC context can express a strongly typed dependency on it, as
with an ordinary Java object. The following example shows how to do so:

[source,xml,indent=0,subs="verbatim,quotes"]
----
	<bean id="personUser" class="com.mycompany.PersonUser">
		<property name="person"><ref bean="person"/></property>
	</bean>
----

The `PersonUser` class in this example exposes a property of type `Person`. As far as
it is concerned, the AOP proxy can be used transparently in place of a "`real`" person
implementation. However, its class would be a dynamic proxy class. It would be possible
to cast it to the `Advised` interface (discussed later).

You can conceal the distinction between target and proxy by using an anonymous
inner bean. Only the `ProxyFactoryBean` definition is different. The
advice is included only for completeness. The following example shows how to use an
anonymous inner bean:

[source,xml,indent=0,subs="verbatim,quotes"]
----
	<bean id="myAdvisor" class="com.mycompany.MyAdvisor">
		<property name="someProperty" value="Custom string property value"/>
	</bean>

	<bean id="debugInterceptor" class="org.springframework.aop.interceptor.DebugInterceptor"/>

	<bean id="person" class="org.springframework.aop.framework.ProxyFactoryBean">
		<property name="proxyInterfaces" value="com.mycompany.Person"/>
		<!-- Use inner bean, not local reference to target -->
		<property name="target">
			<bean class="com.mycompany.PersonImpl">
				<property name="name" value="Tony"/>
				<property name="age" value="51"/>
			</bean>
		</property>
		<property name="interceptorNames">
			<list>
				<value>myAdvisor</value>
				<value>debugInterceptor</value>
			</list>
		</property>
	</bean>
----

Using an anonymous inner bean has the advantage that there is only one object of type `Person`. This is useful if we want
to prevent users of the application context from obtaining a reference to the un-advised
object or need to avoid any ambiguity with Spring IoC autowiring. There is also,
arguably, an advantage in that the `ProxyFactoryBean` definition is self-contained.
However, there are times when being able to obtain the un-advised target from the
factory might actually be an advantage (for example, in certain test scenarios).



[[aop-api-proxying-class]]
=== Proxying Classes

What if you need to proxy a class, rather than one or more interfaces?

Imagine that in our earlier example, there was no `Person` interface. We needed to advise
a class called `Person` that did not implement any business interface. In this case, you
can configure Spring to use CGLIB proxying rather than dynamic proxies. To do so, set the
`proxyTargetClass` property on the `ProxyFactoryBean` shown earlier to `true`. While it is best to
program to interfaces rather than classes, the ability to advise classes that do not
implement interfaces can be useful when working with legacy code. (In general, Spring
is not prescriptive. While it makes it easy to apply good practices, it avoids forcing a
particular approach.)

If you want to, you can force the use of CGLIB in any case, even if you do have
interfaces.

CGLIB proxying works by generating a subclass of the target class at runtime. Spring
configures this generated subclass to delegate method calls to the original target. The
subclass is used to implement the Decorator pattern, weaving in the advice.

CGLIB proxying should generally be transparent to users. However, there are some issues
to consider:

* `Final` methods cannot be advised, as they cannot be overridden.
* There is no need to add CGLIB to your classpath. As of Spring 3.2, CGLIB is repackaged
  and included in the spring-core JAR. In other words, CGLIB-based AOP works "`out of
  the box`", as do JDK dynamic proxies.

There is little performance difference between CGLIB proxying and dynamic proxies.
Performance should not be a decisive consideration in this case.



[[aop-global-advisors]]
=== Using "`Global`" Advisors

By appending an asterisk to an interceptor name, all advisors with bean names that match
the part before the asterisk are added to the advisor chain. This can come in handy
if you need to add a standard set of "`global`" advisors. The following example defines
two global advisors:

[source,xml,indent=0,subs="verbatim,quotes"]
----
	<bean id="proxy" class="org.springframework.aop.framework.ProxyFactoryBean">
		<property name="target" ref="service"/>
		<property name="interceptorNames">
			<list>
				<value>global*</value>
			</list>
		</property>
	</bean>

	<bean id="global_debug" class="org.springframework.aop.interceptor.DebugInterceptor"/>
	<bean id="global_performance" class="org.springframework.aop.interceptor.PerformanceMonitorInterceptor"/>
----




[[aop-concise-proxy]]
== Concise Proxy Definitions

Especially when defining transactional proxies, you may end up with many similar proxy
definitions. The use of parent and child bean definitions, along with inner bean
definitions, can result in much cleaner and more concise proxy definitions.

First, we create a parent, template, bean definition for the proxy, as follows:

[source,xml,indent=0,subs="verbatim,quotes"]
----
	<bean id="txProxyTemplate" abstract="true"
			class="org.springframework.transaction.interceptor.TransactionProxyFactoryBean">
		<property name="transactionManager" ref="transactionManager"/>
		<property name="transactionAttributes">
			<props>
				<prop key="*">PROPAGATION_REQUIRED</prop>
			</props>
		</property>
	</bean>
----

This is never instantiated itself, so it can actually be incomplete. Then, each proxy
that needs to be created is a child bean definition, which wraps the target of the
proxy as an inner bean definition, since the target is never used on its own anyway.
The following example shows such a child bean:

[source,xml,indent=0,subs="verbatim,quotes"]
----
	<bean id="myService" parent="txProxyTemplate">
		<property name="target">
			<bean class="org.springframework.samples.MyServiceImpl">
			</bean>
		</property>
	</bean>
----

You can override properties from the parent template. In the following example,
we override the transaction propagation settings:

[source,xml,indent=0,subs="verbatim,quotes"]
----
	<bean id="mySpecialService" parent="txProxyTemplate">
		<property name="target">
			<bean class="org.springframework.samples.MySpecialServiceImpl">
			</bean>
		</property>
		<property name="transactionAttributes">
			<props>
				<prop key="get*">PROPAGATION_REQUIRED,readOnly</prop>
				<prop key="find*">PROPAGATION_REQUIRED,readOnly</prop>
				<prop key="load*">PROPAGATION_REQUIRED,readOnly</prop>
				<prop key="store*">PROPAGATION_REQUIRED</prop>
			</props>
		</property>
	</bean>
----

Note that in the parent bean example, we explicitly marked the parent bean definition as
being abstract by setting the `abstract` attribute to `true`, as described
<<beans-child-bean-definitions, previously>>, so that it may not actually ever be
instantiated. Application contexts (but not simple bean factories), by default,
pre-instantiate all singletons. Therefore, it is important (at least for singleton beans)
that, if you have a (parent) bean definition that you intend to use only as a template,
and this definition specifies a class, you must make sure to set the `abstract`
attribute to `true`. Otherwise, the application context actually tries to
pre-instantiate it.




[[aop-prog]]
== Creating AOP Proxies Programmatically with the `ProxyFactory`

It is easy to create AOP proxies programmatically with Spring. This lets you use
Spring AOP without dependency on Spring IoC.

The interfaces implemented by the target object are
automatically proxied. The following listing shows creation of a proxy for a target object, with one
interceptor and one advisor:

[source,java,indent=0,subs="verbatim,quotes",role="primary"]
.Java
----
	ProxyFactory factory = new ProxyFactory(myBusinessInterfaceImpl);
	factory.addAdvice(myMethodInterceptor);
	factory.addAdvisor(myAdvisor);
	MyBusinessInterface tb = (MyBusinessInterface) factory.getProxy();
----
[source,kotlin,indent=0,subs="verbatim,quotes",role="secondary"]
.Kotlin
----
	val factory = ProxyFactory(myBusinessInterfaceImpl)
	factory.addAdvice(myMethodInterceptor)
	factory.addAdvisor(myAdvisor)
	val tb = factory.proxy as MyBusinessInterface
----

The first step is to construct an object of type
`org.springframework.aop.framework.ProxyFactory`. You can create this with a target
object, as in the preceding example, or specify the interfaces to be proxied in an alternate
constructor.

You can add advices (with interceptors as a specialized kind of advice), advisors, or both
and manipulate them for the life of the `ProxyFactory`. If you add an
`IntroductionInterceptionAroundAdvisor`, you can cause the proxy to implement additional
interfaces.

There are also convenience methods on `ProxyFactory` (inherited from `AdvisedSupport`)
that let you add other advice types, such as before and throws advice.
`AdvisedSupport` is the superclass of both `ProxyFactory` and `ProxyFactoryBean`.

TIP: Integrating AOP proxy creation with the IoC framework is best practice in most
applications. We recommend that you externalize configuration from Java code with AOP,
as you should in general.




[[aop-api-advised]]
== Manipulating Advised Objects

However you create AOP proxies, you can manipulate them BY using the
`org.springframework.aop.framework.Advised` interface. Any AOP proxy can be cast to this
interface, no matter which other interfaces it implements. This interface includes the
following methods:

[source,java,indent=0,subs="verbatim,quotes",role="primary"]
.Java
----
	Advisor[] getAdvisors();

	void addAdvice(Advice advice) throws AopConfigException;

	void addAdvice(int pos, Advice advice) throws AopConfigException;

	void addAdvisor(Advisor advisor) throws AopConfigException;

	void addAdvisor(int pos, Advisor advisor) throws AopConfigException;

	int indexOf(Advisor advisor);

	boolean removeAdvisor(Advisor advisor) throws AopConfigException;

	void removeAdvisor(int index) throws AopConfigException;

	boolean replaceAdvisor(Advisor a, Advisor b) throws AopConfigException;

	boolean isFrozen();
----
[source,kotlin,indent=0,subs="verbatim,quotes",role="secondary"]
.Kotlin
----
	fun getAdvisors(): Array<Advisor>

	@Throws(AopConfigException::class)
	fun addAdvice(advice: Advice)

	@Throws(AopConfigException::class)
	fun addAdvice(pos: Int, advice: Advice)

	@Throws(AopConfigException::class)
	fun addAdvisor(advisor: Advisor)

	@Throws(AopConfigException::class)
	fun addAdvisor(pos: Int, advisor: Advisor)

	fun indexOf(advisor: Advisor): Int

	@Throws(AopConfigException::class)
	fun removeAdvisor(advisor: Advisor): Boolean

	@Throws(AopConfigException::class)
	fun removeAdvisor(index: Int)

	@Throws(AopConfigException::class)
	fun replaceAdvisor(a: Advisor, b: Advisor): Boolean

	fun isFrozen(): Boolean
----

The `getAdvisors()` method returns an `Advisor` for every advisor, interceptor, or
other advice type that has been added to the factory. If you added an `Advisor`, the
returned advisor at this index is the object that you added. If you added an
interceptor or other advice type, Spring wrapped this in an advisor with a
pointcut that always returns `true`. Thus, if you added a `MethodInterceptor`, the advisor
returned for this index is a `DefaultPointcutAdvisor` that returns your
`MethodInterceptor` and a pointcut that matches all classes and methods.

The `addAdvisor()` methods can be used to add any `Advisor`. Usually, the advisor holding
pointcut and advice is the generic `DefaultPointcutAdvisor`, which you can use with
any advice or pointcut (but not for introductions).

By default, it is possible to add or remove advisors or interceptors even once a proxy
has been created. The only restriction is that it is impossible to add or remove an
introduction advisor, as existing proxies from the factory do not show the interface
change. (You can obtain a new proxy from the factory to avoid this problem.)

The following example shows casting an AOP proxy to the `Advised` interface and examining and
manipulating its advice:

[source,java,indent=0,subs="verbatim,quotes",role="primary"]
.Java
----
	Advised advised = (Advised) myObject;
	Advisor[] advisors = advised.getAdvisors();
	int oldAdvisorCount = advisors.length;
	System.out.println(oldAdvisorCount + " advisors");

	// Add an advice like an interceptor without a pointcut
	// Will match all proxied methods
	// Can use for interceptors, before, after returning or throws advice
	advised.addAdvice(new DebugInterceptor());

	// Add selective advice using a pointcut
	advised.addAdvisor(new DefaultPointcutAdvisor(mySpecialPointcut, myAdvice));

	assertEquals("Added two advisors", oldAdvisorCount + 2, advised.getAdvisors().length);
----
[source,kotlin,indent=0,subs="verbatim,quotes",role="secondary"]
.Kotlin
----
	val advised = myObject as Advised
	val advisors = advised.advisors
	val oldAdvisorCount = advisors.size
	println("$oldAdvisorCount advisors")

	// Add an advice like an interceptor without a pointcut
	// Will match all proxied methods
	// Can use for interceptors, before, after returning or throws advice
	advised.addAdvice(DebugInterceptor())

	// Add selective advice using a pointcut
	advised.addAdvisor(DefaultPointcutAdvisor(mySpecialPointcut, myAdvice))

	assertEquals("Added two advisors", oldAdvisorCount + 2, advised.advisors.size)
----

NOTE: It is questionable whether it is advisable (no pun intended) to modify advice on a
business object in production, although there are, no doubt, legitimate usage cases.
However, it can be very useful in development (for example, in tests). We have sometimes
found it very useful to be able to add test code in the form of an interceptor or other
advice, getting inside a method invocation that we want to test. (For example, the advice can
get inside a transaction created for that method, perhaps to run SQL to check that
a database was correctly updated, before marking the transaction for roll back.)

Depending on how you created the proxy, you can usually set a `frozen` flag. In that
case, the `Advised` `isFrozen()` method returns `true`, and any attempts to modify
advice through addition or removal results in an `AopConfigException`. The ability
to freeze the state of an advised object is useful in some cases (for example, to
prevent calling code removing a security interceptor).




[[aop-autoproxy]]
== Using the "auto-proxy" facility

So far, we have considered explicit creation of AOP proxies by using a `ProxyFactoryBean` or
similar factory bean.

Spring also lets us use "`auto-proxy`" bean definitions, which can automatically
proxy selected bean definitions. This is built on Spring's "`bean post processor`"
infrastructure, which enables modification of any bean definition as the container loads.

In this model, you set up some special bean definitions in your XML bean definition file
to configure the auto-proxy infrastructure. This lets you declare the targets
eligible for auto-proxying. You need not use `ProxyFactoryBean`.

There are two ways to do this:

* By using an auto-proxy creator that refers to specific beans in the current context.
* A special case of auto-proxy creation that deserves to be considered separately:
  auto-proxy creation driven by source-level metadata attributes.



[[aop-autoproxy-choices]]
=== Auto-proxy Bean Definitions

This section covers the  auto-proxy creators provided by the
`org.springframework.aop.framework.autoproxy` package.


[[aop-api-autoproxy]]
==== `BeanNameAutoProxyCreator`

The `BeanNameAutoProxyCreator` class is a `BeanPostProcessor` that automatically creates
AOP proxies for beans with names that match literal values or wildcards. The following
example shows how to create a `BeanNameAutoProxyCreator` bean:

[source,xml,indent=0,subs="verbatim,quotes"]
----
	<bean class="org.springframework.aop.framework.autoproxy.BeanNameAutoProxyCreator">
		<property name="beanNames" value="jdk*,onlyJdk"/>
		<property name="interceptorNames">
			<list>
				<value>myInterceptor</value>
			</list>
		</property>
	</bean>
----

As with `ProxyFactoryBean`, there is an `interceptorNames` property rather than a list
of interceptors, to allow correct behavior for prototype advisors. Named "`interceptors`"
can be advisors or any advice type.

As with auto-proxying in general, the main point of using `BeanNameAutoProxyCreator` is
to apply the same configuration consistently to multiple objects, with minimal volume of
configuration. It is a popular choice for applying declarative transactions to multiple
objects.

Bean definitions whose names match, such as `jdkMyBean` and `onlyJdk` in the preceding
example, are plain old bean definitions with the target class. An AOP proxy is
automatically created by the `BeanNameAutoProxyCreator`. The same advice is applied
to all matching beans. Note that, if advisors are used (rather than the interceptor in
the preceding example), the pointcuts may apply differently to different beans.


[[aop-api-autoproxy-default]]
==== `DefaultAdvisorAutoProxyCreator`

A more general and extremely powerful auto-proxy creator is
`DefaultAdvisorAutoProxyCreator`. This automagically applies eligible advisors in the
current context, without the need to include specific bean names in the auto-proxy
advisor's bean definition. It offers the same merit of consistent configuration and
avoidance of duplication as `BeanNameAutoProxyCreator`.

Using this mechanism involves:

* Specifying a `DefaultAdvisorAutoProxyCreator` bean definition.
* Specifying any number of advisors in the same or related contexts. Note that these
  must be advisors, not interceptors or other advices. This is necessary,
  because there must be a pointcut to evaluate, to check the eligibility of each advice
  to candidate bean definitions.

The `DefaultAdvisorAutoProxyCreator` automatically evaluates the pointcut contained
in each advisor, to see what (if any) advice it should apply to each business object
(such as `businessObject1` and `businessObject2` in the example).

This means that any number of advisors can be applied automatically to each business
object. If no pointcut in any of the advisors matches any method in a business object,
the object is not proxied. As bean definitions are added for new business objects,
they are automatically proxied if necessary.

Auto-proxying in general has the advantage of making it impossible for callers or
dependencies to obtain an un-advised object. Calling `getBean("businessObject1")` on this
`ApplicationContext` returns an AOP proxy, not the target business object. (The "`inner
bean`" idiom shown earlier also offers this benefit.)

The following example creates a `DefaultAdvisorAutoProxyCreator` bean and the other
elements discussed in this section:

[source,xml,indent=0,subs="verbatim,quotes"]
----
	<bean class="org.springframework.aop.framework.autoproxy.DefaultAdvisorAutoProxyCreator"/>

	<bean class="org.springframework.transaction.interceptor.TransactionAttributeSourceAdvisor">
		<property name="transactionInterceptor" ref="transactionInterceptor"/>
	</bean>

	<bean id="customAdvisor" class="com.mycompany.MyAdvisor"/>

	<bean id="businessObject1" class="com.mycompany.BusinessObject1">
		<!-- Properties omitted -->
	</bean>

	<bean id="businessObject2" class="com.mycompany.BusinessObject2"/>
----

The `DefaultAdvisorAutoProxyCreator` is very useful if you want to apply the same advice
consistently to many business objects. Once the infrastructure definitions are in place,
you can add new business objects without including specific proxy configuration.
You can also easily drop in additional aspects (for example, tracing or
performance monitoring aspects) with minimal change to configuration.

The `DefaultAdvisorAutoProxyCreator` offers support for filtering (by using a naming
convention so that only certain advisors are evaluated, which allows the use of multiple,
differently configured, AdvisorAutoProxyCreators in the same factory) and ordering.
Advisors can implement the `org.springframework.core.Ordered` interface to ensure
correct ordering if this is an issue. The `TransactionAttributeSourceAdvisor` used in the
preceding example has a configurable order value. The default setting is unordered.




[[aop-targetsource]]
== Using `TargetSource` Implementations

Spring offers the concept of a `TargetSource`, expressed in the
`org.springframework.aop.TargetSource` interface. This interface is responsible for
returning the "`target object`" that implements the join point. The `TargetSource`
implementation is asked for a target instance each time the AOP proxy handles a method
invocation.

Developers who use Spring AOP do not normally need to work directly with `TargetSource` implementations, but
this provides a powerful means of supporting pooling, hot swappable, and other
sophisticated targets. For example, a pooling `TargetSource` can return a different target
instance for each invocation, by using a pool to manage instances.

If you do not specify a `TargetSource`, a default implementation is used to wrap a
local object. The same target is returned for each invocation (as you would expect).

The rest of this section describes the standard target sources provided with Spring and how you can use them.

TIP: When using a custom target source, your target will usually need to be a prototype
rather than a singleton bean definition. This allows Spring to create a new target
instance when required.



[[aop-ts-swap]]
=== Hot-swappable Target Sources

The `org.springframework.aop.target.HotSwappableTargetSource` exists to let the target
of an AOP proxy be switched while letting callers keep their references to it.

Changing the target source's target takes effect immediately. The
`HotSwappableTargetSource` is thread-safe.

You can change the target by using the `swap()` method on HotSwappableTargetSource, as the follow example shows:

[source,java,indent=0,subs="verbatim,quotes",role="primary"]
.Java
----
	HotSwappableTargetSource swapper = (HotSwappableTargetSource) beanFactory.getBean("swapper");
	Object oldTarget = swapper.swap(newTarget);
----
[source,kotlin,indent=0,subs="verbatim,quotes",role="secondary"]
.Kotlin
----
	val swapper = beanFactory.getBean("swapper") as HotSwappableTargetSource
	val oldTarget = swapper.swap(newTarget)
----

The following example shows the required XML definitions:

[source,xml,indent=0,subs="verbatim,quotes"]
----
	<bean id="initialTarget" class="mycompany.OldTarget"/>

	<bean id="swapper" class="org.springframework.aop.target.HotSwappableTargetSource">
		<constructor-arg ref="initialTarget"/>
	</bean>

	<bean id="swappable" class="org.springframework.aop.framework.ProxyFactoryBean">
		<property name="targetSource" ref="swapper"/>
	</bean>
----

The preceding `swap()` call changes the target of the swappable bean. Clients that hold a
reference to that bean are unaware of the change but immediately start hitting
the new target.

Although this example does not add any advice (it is not necessary to add advice to
use a `TargetSource`), any `TargetSource` can be used in conjunction with
arbitrary advice.



[[aop-ts-pool]]
=== Pooling Target Sources

Using a pooling target source provides a similar programming model to stateless session
EJBs, in which a pool of identical instances is maintained, with method invocations
going to free objects in the pool.

A crucial difference between Spring pooling and SLSB pooling is that Spring pooling can
be applied to any POJO. As with Spring in general, this service can be applied in a
non-invasive way.

Spring provides support for Commons Pool 2.2, which provides a
fairly efficient pooling implementation. You need the `commons-pool` Jar on your
application's classpath to use this feature. You can also subclass
`org.springframework.aop.target.AbstractPoolingTargetSource` to support any other
pooling API.

NOTE: Commons Pool 1.5+ is also supported but is deprecated as of Spring Framework 4.2.

The following listing shows an example configuration:

[source,xml,indent=0,subs="verbatim,quotes"]
----
	<bean id="businessObjectTarget" class="com.mycompany.MyBusinessObject"
			scope="prototype">
		... properties omitted
	</bean>

	<bean id="poolTargetSource" class="org.springframework.aop.target.CommonsPool2TargetSource">
		<property name="targetBeanName" value="businessObjectTarget"/>
		<property name="maxSize" value="25"/>
	</bean>

	<bean id="businessObject" class="org.springframework.aop.framework.ProxyFactoryBean">
		<property name="targetSource" ref="poolTargetSource"/>
		<property name="interceptorNames" value="myInterceptor"/>
	</bean>
----

Note that the target object (`businessObjectTarget` in the preceding example) must be a
prototype. This lets the `PoolingTargetSource` implementation create new instances
of the target to grow the pool as necessary. See the {api-spring-framework}aop/target/AbstractPoolingTargetSource.html[javadoc of
`AbstractPoolingTargetSource`] and the concrete subclass you wish to use for information
about its properties. `maxSize` is the most basic and is always guaranteed to be present.

In this case, `myInterceptor` is the name of an interceptor that would need to be
defined in the same IoC context. However, you need not specify interceptors to
use pooling. If you want only pooling and no other advice, do not set the
`interceptorNames` property at all.

You can configure Spring to be able to cast any pooled object to the
`org.springframework.aop.target.PoolingConfig` interface, which exposes information
about the configuration and current size of the pool through an introduction. You
need to define an advisor similar to the following:

[source,xml,indent=0,subs="verbatim,quotes"]
----
	<bean id="poolConfigAdvisor" class="org.springframework.beans.factory.config.MethodInvokingFactoryBean">
		<property name="targetObject" ref="poolTargetSource"/>
		<property name="targetMethod" value="getPoolingConfigMixin"/>
	</bean>
----

This advisor is obtained by calling a convenience method on the
`AbstractPoolingTargetSource` class, hence the use of `MethodInvokingFactoryBean`. This
advisor's name (`poolConfigAdvisor`, here) must be in the list of interceptors names in
the `ProxyFactoryBean` that exposes the pooled object.

The cast is defined as follows:

[source,java,indent=0,subs="verbatim,quotes",role="primary"]
.Java
----
	PoolingConfig conf = (PoolingConfig) beanFactory.getBean("businessObject");
	System.out.println("Max pool size is " + conf.getMaxSize());
----
[source,kotlin,indent=0,subs="verbatim,quotes",role="secondary"]
.Kotlin
----
	val conf = beanFactory.getBean("businessObject") as PoolingConfig
	println("Max pool size is " + conf.maxSize)
----

NOTE: Pooling stateless service objects is not usually necessary. We do not believe it should
be the default choice, as most stateless objects are naturally thread safe, and instance
pooling is problematic if resources are cached.

Simpler pooling is available by using auto-proxying. You can set the `TargetSource` implementations
used by any auto-proxy creator.



[[aop-ts-prototype]]
=== Prototype Target Sources

Setting up a "`prototype`" target source is similar to setting up a pooling `TargetSource`. In this
case, a new instance of the target is created on every method invocation. Although
the cost of creating a new object is not high in a modern JVM, the cost of wiring up the
new object (satisfying its IoC dependencies) may be more expensive. Thus, you should not
use this approach without very good reason.

To do this, you could modify the `poolTargetSource` definition shown earlier as follows
(we also changed the name, for clarity):

[source,xml,indent=0,subs="verbatim,quotes"]
----
	<bean id="prototypeTargetSource" class="org.springframework.aop.target.PrototypeTargetSource">
		<property name="targetBeanName" ref="businessObjectTarget"/>
	</bean>
----

The only property is the name of the target bean. Inheritance is used in the
`TargetSource` implementations to ensure consistent naming. As with the pooling target
source, the target bean must be a prototype bean definition.



[[aop-ts-threadlocal]]
=== `ThreadLocal` Target Sources

`ThreadLocal` target sources are useful if you need an object to be created for each
incoming request (per thread that is). The concept of a `ThreadLocal` provides a JDK-wide
facility to transparently store a resource alongside a thread. Setting up a
`ThreadLocalTargetSource` is pretty much the same as was explained for the other types
of target source, as the following example shows:

[source,xml,indent=0,subs="verbatim,quotes"]
----
	<bean id="threadlocalTargetSource" class="org.springframework.aop.target.ThreadLocalTargetSource">
		<property name="targetBeanName" value="businessObjectTarget"/>
	</bean>
----

NOTE: `ThreadLocal` instances come with serious issues (potentially resulting in memory leaks) when
incorrectly using them in multi-threaded and multi-classloader environments. You
should always consider wrapping a threadlocal in some other class and never directly use
the `ThreadLocal` itself (except in the wrapper class). Also, you should
always remember to correctly set and unset (where the latter simply involves a call to
`ThreadLocal.set(null)`) the resource local to the thread. Unsetting should be done in
any case, since not unsetting it might result in problematic behavior. Spring's
`ThreadLocal` support does this for you and should always be considered in favor of using
`ThreadLocal` instances without other proper handling code.




[[aop-extensibility]]
== Defining New Advice Types

Spring AOP is designed to be extensible. While the interception implementation strategy
is presently used internally, it is possible to support arbitrary advice types in
addition to the interception around advice, before, throws advice, and
after returning advice.

The `org.springframework.aop.framework.adapter` package is an SPI package that lets
support for new custom advice types be added without changing the core framework.
The only constraint on a custom `Advice` type is that it must implement the
`org.aopalliance.aop.Advice` marker interface.

See the {api-spring-framework}/aop/framework/adapter/package-frame.html[`org.springframework.aop.framework.adapter`]
javadoc for further information.<|MERGE_RESOLUTION|>--- conflicted
+++ resolved
@@ -168,15 +168,9 @@
 `org.springframework.aop.support.JdkRegexpMethodPointcut` is a generic regular
 expression pointcut that uses the regular expression support in the JDK.
 
-<<<<<<< HEAD
-With the `JdkRegexpMethodPointcut` class, you can provide a list of pattern strings. If
-any of these is a match, the pointcut evaluates to `true`. (So, the result is
-effectively the union of these patterns.)
-=======
 With the `JdkRegexpMethodPointcut` class, you can provide a list of pattern strings.
 If any of these is a match, the pointcut evaluates to `true`. (As a consequence,
 the resulting pointcut is effectively the union of the specified patterns.)
->>>>>>> 3ec45389
 
 The following example shows how to use `JdkRegexpMethodPointcut`:
 
