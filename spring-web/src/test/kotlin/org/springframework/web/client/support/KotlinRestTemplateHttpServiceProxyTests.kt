--- conflicted
+++ resolved
@@ -76,113 +76,6 @@
 	fun shutDown() {
 		server.shutdown()
 		anotherServer.shutdown()
-<<<<<<< HEAD
-    }
-
-    @Test
-    @Throws(InterruptedException::class)
-    fun getRequest() {
-        val response = testService.request
-
-        val request = server.takeRequest()
-        assertThat(response).isEqualTo("Hello Spring!")
-        assertThat(request.method).isEqualTo("GET")
-        assertThat(request.path).isEqualTo("/test")
-    }
-
-    @Test
-    @Throws(InterruptedException::class)
-    fun getRequestWithPathVariable() {
-        val response = testService.getRequestWithPathVariable("456")
-
-        val request = server.takeRequest()
-        assertThat(response.statusCode).isEqualTo(HttpStatus.OK)
-        assertThat(response.body).isEqualTo("Hello Spring!")
-        assertThat(request.method).isEqualTo("GET")
-        assertThat(request.path).isEqualTo("/test/456")
-    }
-
-    @Test
-    @Throws(InterruptedException::class)
-    fun getRequestWithDynamicUri() {
-        val dynamicUri = server.url("/greeting/123").uri()
-
-        val response = testService.getRequestWithDynamicUri(dynamicUri, "456")
-
-        val request = server.takeRequest()
-        assertThat(response.orElse("empty")).isEqualTo("Hello Spring!")
-        assertThat(request.method).isEqualTo("GET")
-        assertThat(request.requestUrl.uri()).isEqualTo(dynamicUri)
-    }
-
-    @Test
-    @Throws(InterruptedException::class)
-    fun postWithRequestHeader() {
-        testService.postRequestWithHeader("testHeader", "testBody")
-
-        val request = server.takeRequest()
-        assertThat(request.method).isEqualTo("POST")
-        assertThat(request.path).isEqualTo("/test")
-        assertThat(request.headers["testHeaderName"]).isEqualTo("testHeader")
-        assertThat(request.body.readUtf8()).isEqualTo("testBody")
-    }
-
-    @Test
-    @Throws(Exception::class)
-    fun formData() {
-        val map: MultiValueMap<String, String> = LinkedMultiValueMap()
-        map.add("param1", "value 1")
-        map.add("param2", "value 2")
-
-        testService.postForm(map)
-
-        val request = server.takeRequest()
-        assertThat(request.headers["Content-Type"]).isEqualTo("application/x-www-form-urlencoded")
-        assertThat(request.body.readUtf8()).isEqualTo("param1=value+1&param2=value+2")
-    }
-
-    // gh-30342
-    @Test
-    @Throws(InterruptedException::class)
-    fun multipart() {
-        val fileName = "testFileName"
-        val originalFileName = "originalTestFileName"
-        val file: MultipartFile = MockMultipartFile(fileName, originalFileName, MediaType.APPLICATION_JSON_VALUE,
-                "test".toByteArray())
-
-        testService.postMultipart(file, "test2")
-
-        val request = server.takeRequest()
-        assertThat(request.headers["Content-Type"]).startsWith("multipart/form-data;boundary=")
-        assertThat(request.body.readUtf8()).containsSubsequence(
-                "Content-Disposition: form-data; name=\"file\"; filename=\"originalTestFileName\"",
-                "Content-Type: application/json", "Content-Length: 4", "test",
-                "Content-Disposition: form-data; name=\"anotherPart\"", "Content-Type: text/plain;charset=UTF-8",
-                "Content-Length: 5", "test2")
-    }
-
-    @Test
-    @Throws(InterruptedException::class)
-    fun putRequestWithCookies() {
-        testService.putRequestWithCookies("test1", "test2")
-
-        val request = server.takeRequest()
-        assertThat(request.method).isEqualTo("PUT")
-        assertThat(request.getHeader("Cookie"))
-                .isEqualTo("firstCookie=test1; secondCookie=test2")
-    }
-
-    @Test
-    @Throws(InterruptedException::class)
-    fun putRequestWithSameNameCookies() {
-        testService.putRequestWithSameNameCookies("test1", "test2")
-
-        val request = server.takeRequest()
-        assertThat(request.method).isEqualTo("PUT")
-        assertThat(request.getHeader("Cookie"))
-                .isEqualTo("testCookie=test1; testCookie=test2")
-    }
-=======
 	}
 
 	@Test
@@ -243,8 +136,7 @@
 		testService.postForm(map)
 
 		val request = server.takeRequest()
-		assertThat(request.headers["Content-Type"])
-				.isEqualTo("application/x-www-form-urlencoded;charset=UTF-8")
+		assertThat(request.headers["Content-Type"]).isEqualTo("application/x-www-form-urlencoded")
 		assertThat(request.body.readUtf8()).isEqualTo("param1=value+1&param2=value+2")
 	}
 
@@ -289,7 +181,6 @@
 		assertThat(request.getHeader("Cookie"))
 				.isEqualTo("testCookie=test1; testCookie=test2")
 	}
->>>>>>> 0beb56a5
 
 	@Test
 	@Throws(InterruptedException::class)
