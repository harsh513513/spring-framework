--- conflicted
+++ resolved
@@ -211,34 +211,26 @@
 		if (value instanceof String str) {
 			return '"' + str + '"';
 		}
-<<<<<<< HEAD
+		if (value instanceof Character) {
+			return '\'' + value.toString() + '\'';
+		}
+		if (value instanceof Byte) {
+			return String.format("(byte) 0x%02X", value);
+		}
+		if (value instanceof Long longValue) {
+			return Long.toString(longValue) + 'L';
+		}
+		if (value instanceof Float floatValue) {
+			return Float.toString(floatValue) + 'f';
+		}
+		if (value instanceof Double doubleValue) {
+			return Double.toString(doubleValue) + 'd';
+		}
 		if (value instanceof Enum<?> e) {
 			return e.name();
 		}
 		if (value instanceof Class<?> clazz) {
-			return clazz.getName() + ".class";
-=======
-		if (value instanceof Character) {
-			return '\'' + value.toString() + '\'';
-		}
-		if (value instanceof Byte) {
-			return String.format("(byte) 0x%02X", value);
-		}
-		if (value instanceof Long) {
-			return Long.toString(((Long) value)) + 'L';
-		}
-		if (value instanceof Float) {
-			return Float.toString(((Float) value)) + 'f';
-		}
-		if (value instanceof Double) {
-			return Double.toString(((Double) value)) + 'd';
-		}
-		if (value instanceof Enum) {
-			return ((Enum<?>) value).name();
-		}
-		if (value instanceof Class) {
-			return getName((Class<?>) value) + ".class";
->>>>>>> 2fd39839
+			return getName(clazz) + ".class";
 		}
 		if (value.getClass().isArray()) {
 			StringBuilder builder = new StringBuilder("{");
