/*
 * Copyright 2002-2023 the original author or authors.
 *
 * Licensed under the Apache License, Version 2.0 (the "License");
 * you may not use this file except in compliance with the License.
 * You may obtain a copy of the License at
 *
 *      https://www.apache.org/licenses/LICENSE-2.0
 *
 * Unless required by applicable law or agreed to in writing, software
 * distributed under the License is distributed on an "AS IS" BASIS,
 * WITHOUT WARRANTIES OR CONDITIONS OF ANY KIND, either express or implied.
 * See the License for the specific language governing permissions and
 * limitations under the License.
 */

package org.springframework.core;

import java.util.ArrayList;
import java.util.Collection;
import java.util.EnumMap;
import java.util.EnumSet;
import java.util.HashMap;
import java.util.HashSet;
import java.util.LinkedHashMap;
import java.util.LinkedHashSet;
import java.util.LinkedList;
import java.util.List;
import java.util.Map;
import java.util.NavigableMap;
import java.util.NavigableSet;
import java.util.Properties;
import java.util.Set;
import java.util.SortedMap;
import java.util.SortedSet;
import java.util.TreeMap;
import java.util.TreeSet;

import org.springframework.lang.Nullable;
import org.springframework.util.Assert;
import org.springframework.util.LinkedMultiValueMap;
import org.springframework.util.MultiValueMap;
import org.springframework.util.ReflectionUtils;

/**
 * Factory for collections that is aware of common Java and Spring collection types.
 *
 * <p>Mainly for internal use within the framework.
 *
 * @author Juergen Hoeller
 * @author Arjen Poutsma
 * @author Oliver Gierke
 * @author Sam Brannen
 * @since 1.1.1
 */
public final class CollectionFactory {

	private static final Set<Class<?>> approximableCollectionTypes = Set.of(
			// Standard collection interfaces
			Collection.class,
			List.class,
			Set.class,
			SortedSet.class,
			NavigableSet.class,
			// Common concrete collection classes
			ArrayList.class,
			LinkedList.class,
			HashSet.class,
			LinkedHashSet.class,
			TreeSet.class,
			EnumSet.class);

	private static final Set<Class<?>> approximableMapTypes = Set.of(
			// Standard map interfaces
			Map.class,
			MultiValueMap.class,
			SortedMap.class,
			NavigableMap.class,
			// Common concrete map classes
			HashMap.class,
			LinkedHashMap.class,
			LinkedMultiValueMap.class,
			TreeMap.class,
			EnumMap.class);


	private CollectionFactory() {
	}


	/**
	 * Determine whether the given collection type is an <em>approximable</em> type,
	 * i.e. a type that {@link #createApproximateCollection} can approximate.
	 * @param collectionType the collection type to check
	 * @return {@code true} if the type is <em>approximable</em>
	 */
	public static boolean isApproximableCollectionType(@Nullable Class<?> collectionType) {
		return (collectionType != null && (approximableCollectionTypes.contains(collectionType) ||
				collectionType.getName().equals("java.util.SequencedSet") ||
				collectionType.getName().equals("java.util.SequencedCollection")));
	}

	/**
	 * Create the most approximate collection for the given collection.
	 * <p><strong>Warning</strong>: Since the parameterized type {@code E} is
	 * not bound to the type of elements contained in the supplied
	 * {@code collection}, type safety cannot be guaranteed if the supplied
	 * {@code collection} is an {@link EnumSet}. In such scenarios, the caller
	 * is responsible for ensuring that the element type for the supplied
	 * {@code collection} is an enum type matching type {@code E}. As an
	 * alternative, the caller may wish to treat the return value as a raw
	 * collection or collection of {@link Object}.
	 * @param collection the original collection object, potentially {@code null}
	 * @param capacity the initial capacity
	 * @return a new, empty collection instance
	 * @see #isApproximableCollectionType
	 * @see java.util.LinkedList
	 * @see java.util.ArrayList
	 * @see java.util.EnumSet
	 * @see java.util.TreeSet
	 * @see java.util.LinkedHashSet
	 */
	@SuppressWarnings({"rawtypes", "unchecked"})
	public static <E> Collection<E> createApproximateCollection(@Nullable Object collection, int capacity) {
		if (collection instanceof EnumSet enumSet) {
			Collection<E> copy = EnumSet.copyOf(enumSet);
			copy.clear();
			return copy;
		}
		else if (collection instanceof SortedSet sortedSet) {
			return new TreeSet<>(sortedSet.comparator());
		}
		else if (collection instanceof LinkedList) {
			return new LinkedList<>();
		}
		else if (collection instanceof List) {
			return new ArrayList<>(capacity);
		}
		else {
			return new LinkedHashSet<>(capacity);
		}
	}

	/**
	 * Create the most appropriate collection for the given collection type.
	 * <p>Delegates to {@link #createCollection(Class, Class, int)} with a
	 * {@code null} element type.
	 * @param collectionType the desired type of the target collection (never {@code null})
	 * @param capacity the initial capacity
	 * @return a new collection instance
	 * @throws IllegalArgumentException if the supplied {@code collectionType}
	 * is {@code null} or of type {@link EnumSet}
	 */
	public static <E> Collection<E> createCollection(Class<?> collectionType, int capacity) {
		return createCollection(collectionType, null, capacity);
	}

	/**
	 * Create the most appropriate collection for the given collection type.
	 * <p><strong>Warning</strong>: Since the parameterized type {@code E} is
	 * not bound to the supplied {@code elementType}, type safety cannot be
	 * guaranteed if the desired {@code collectionType} is {@link EnumSet}.
	 * In such scenarios, the caller is responsible for ensuring that the
	 * supplied {@code elementType} is an enum type matching type {@code E}.
	 * As an alternative, the caller may wish to treat the return value as a
	 * raw collection or collection of {@link Object}.
	 * @param collectionType the desired type of the target collection (never {@code null})
	 * @param elementType the collection's element type, or {@code null} if unknown
	 * (note: only relevant for {@link EnumSet} creation)
	 * @param capacity the initial capacity
	 * @return a new collection instance
	 * @throws IllegalArgumentException if the supplied {@code collectionType} is
	 * {@code null}; or if the desired {@code collectionType} is {@link EnumSet} and
	 * the supplied {@code elementType} is not a subtype of {@link Enum}
	 * @since 4.1.3
	 * @see java.util.LinkedHashSet
	 * @see java.util.ArrayList
	 * @see java.util.TreeSet
	 * @see java.util.EnumSet
	 */
	@SuppressWarnings("unchecked")
	public static <E> Collection<E> createCollection(Class<?> collectionType, @Nullable Class<?> elementType, int capacity) {
		Assert.notNull(collectionType, "Collection type must not be null");
<<<<<<< HEAD
		if (LinkedHashSet.class == collectionType || HashSet.class == collectionType ||
				Set.class == collectionType || Collection.class == collectionType ||
				collectionType.getName().equals("java.util.SequencedSet") ||
				collectionType.getName().equals("java.util.SequencedCollection")) {
=======
		if (LinkedHashSet.class == collectionType ||
				Set.class == collectionType || Collection.class == collectionType) {
>>>>>>> cdc44976
			return new LinkedHashSet<>(capacity);
		}
		else if (ArrayList.class == collectionType || List.class == collectionType) {
			return new ArrayList<>(capacity);
		}
		else if (LinkedList.class == collectionType) {
			return new LinkedList<>();
		}
		else if (TreeSet.class == collectionType || NavigableSet.class == collectionType ||
				SortedSet.class == collectionType) {
			return new TreeSet<>();
		}
		else if (EnumSet.class.isAssignableFrom(collectionType)) {
			Assert.notNull(elementType, "Cannot create EnumSet for unknown element type");
			return EnumSet.noneOf(asEnumType(elementType));
		}
		else if (HashSet.class == collectionType) {
			return new HashSet<>(capacity);
		}
		else {
			if (collectionType.isInterface() || !Collection.class.isAssignableFrom(collectionType)) {
				throw new IllegalArgumentException("Unsupported Collection type: " + collectionType.getName());
			}
			try {
				return (Collection<E>) ReflectionUtils.accessibleConstructor(collectionType).newInstance();
			}
			catch (Throwable ex) {
				throw new IllegalArgumentException(
					"Could not instantiate Collection type: " + collectionType.getName(), ex);
			}
		}
	}

	/**
	 * Determine whether the given map type is an <em>approximable</em> type,
	 * i.e. a type that {@link #createApproximateMap} can approximate.
	 * @param mapType the map type to check
	 * @return {@code true} if the type is <em>approximable</em>
	 */
	public static boolean isApproximableMapType(@Nullable Class<?> mapType) {
		return (mapType != null && (approximableMapTypes.contains(mapType) ||
				mapType.getName().equals("java.util.SequencedMap")));
	}

	/**
	 * Create the most approximate map for the given map.
	 * <p><strong>Warning</strong>: Since the parameterized type {@code K} is
	 * not bound to the type of keys contained in the supplied {@code map},
	 * type safety cannot be guaranteed if the supplied {@code map} is an
	 * {@link EnumMap}. In such scenarios, the caller is responsible for
	 * ensuring that the key type in the supplied {@code map} is an enum type
	 * matching type {@code K}. As an alternative, the caller may wish to
	 * treat the return value as a raw map or map keyed by {@link Object}.
	 * @param map the original map object, potentially {@code null}
	 * @param capacity the initial capacity
	 * @return a new, empty map instance
	 * @see #isApproximableMapType
	 * @see java.util.EnumMap
	 * @see java.util.TreeMap
	 * @see java.util.LinkedHashMap
	 */
	@SuppressWarnings({"rawtypes", "unchecked"})
	public static <K, V> Map<K, V> createApproximateMap(@Nullable Object map, int capacity) {
		if (map instanceof EnumMap enumMap) {
			EnumMap copy = new EnumMap(enumMap);
			copy.clear();
			return copy;
		}
		else if (map instanceof SortedMap sortedMap) {
			return new TreeMap<>(sortedMap.comparator());
		}
		else if (map instanceof MultiValueMap) {
			return new LinkedMultiValueMap(capacity);
		}
		else {
			return new LinkedHashMap<>(capacity);
		}
	}

	/**
	 * Create the most appropriate map for the given map type.
	 * <p>Delegates to {@link #createMap(Class, Class, int)} with a
	 * {@code null} key type.
	 * @param mapType the desired type of the target map
	 * @param capacity the initial capacity
	 * @return a new map instance
	 * @throws IllegalArgumentException if the supplied {@code mapType} is
	 * {@code null} or of type {@link EnumMap}
	 */
	public static <K, V> Map<K, V> createMap(Class<?> mapType, int capacity) {
		return createMap(mapType, null, capacity);
	}

	/**
	 * Create the most appropriate map for the given map type.
	 * <p><strong>Warning</strong>: Since the parameterized type {@code K}
	 * is not bound to the supplied {@code keyType}, type safety cannot be
	 * guaranteed if the desired {@code mapType} is {@link EnumMap}. In such
	 * scenarios, the caller is responsible for ensuring that the {@code keyType}
	 * is an enum type matching type {@code K}. As an alternative, the caller
	 * may wish to treat the return value as a raw map or map keyed by
	 * {@link Object}. Similarly, type safety cannot be enforced if the
	 * desired {@code mapType} is {@link MultiValueMap}.
	 * @param mapType the desired type of the target map (never {@code null})
	 * @param keyType the map's key type, or {@code null} if unknown
	 * (note: only relevant for {@link EnumMap} creation)
	 * @param capacity the initial capacity
	 * @return a new map instance
	 * @throws IllegalArgumentException if the supplied {@code mapType} is
	 * {@code null}; or if the desired {@code mapType} is {@link EnumMap} and
	 * the supplied {@code keyType} is not a subtype of {@link Enum}
	 * @since 4.1.3
	 * @see java.util.LinkedHashMap
	 * @see java.util.TreeMap
	 * @see org.springframework.util.LinkedMultiValueMap
	 * @see java.util.EnumMap
	 */
	@SuppressWarnings({"rawtypes", "unchecked"})
	public static <K, V> Map<K, V> createMap(Class<?> mapType, @Nullable Class<?> keyType, int capacity) {
		Assert.notNull(mapType, "Map type must not be null");
<<<<<<< HEAD
		if (LinkedHashMap.class == mapType || HashMap.class == mapType || Map.class == mapType ||
				mapType.getName().equals("java.util.SequencedMap")) {
=======
		if (LinkedHashMap.class == mapType || Map.class == mapType) {
>>>>>>> cdc44976
			return new LinkedHashMap<>(capacity);
		}
		else if (LinkedMultiValueMap.class == mapType || MultiValueMap.class == mapType) {
			return new LinkedMultiValueMap();
		}
		else if (TreeMap.class == mapType || SortedMap.class == mapType || NavigableMap.class == mapType) {
			return new TreeMap<>();
		}
		else if (EnumMap.class == mapType) {
			Assert.notNull(keyType, "Cannot create EnumMap for unknown key type");
			return new EnumMap(asEnumType(keyType));
		}
		else if (HashMap.class == mapType) {
			return new HashMap<>(capacity);
		}
		else {
			if (mapType.isInterface() || !Map.class.isAssignableFrom(mapType)) {
				throw new IllegalArgumentException("Unsupported Map type: " + mapType.getName());
			}
			try {
				return (Map<K, V>) ReflectionUtils.accessibleConstructor(mapType).newInstance();
			}
			catch (Throwable ex) {
				throw new IllegalArgumentException("Could not instantiate Map type: " + mapType.getName(), ex);
			}
		}
	}

	/**
	 * Create a variant of {@link java.util.Properties} that automatically adapts
	 * non-String values to String representations in {@link Properties#getProperty}.
	 * <p>In addition, the returned {@code Properties} instance sorts properties
	 * alphanumerically based on their keys.
	 * @return a new {@code Properties} instance
	 * @since 4.3.4
	 * @see #createSortedProperties(boolean)
	 * @see #createSortedProperties(Properties, boolean)
	 */
	@SuppressWarnings("serial")
	public static Properties createStringAdaptingProperties() {
		return new SortedProperties(false) {
			@Override
			@Nullable
			public String getProperty(String key) {
				Object value = get(key);
				return (value != null ? value.toString() : null);
			}
		};
	}

	/**
	 * Create a variant of {@link java.util.Properties} that sorts properties
	 * alphanumerically based on their keys.
	 * <p>This can be useful when storing the {@link Properties} instance in a
	 * properties file, since it allows such files to be generated in a repeatable
	 * manner with consistent ordering of properties. Comments in generated
	 * properties files can also be optionally omitted.
	 * @param omitComments {@code true} if comments should be omitted when
	 * storing properties in a file
	 * @return a new {@code Properties} instance
	 * @since 5.2
	 * @see #createStringAdaptingProperties()
	 * @see #createSortedProperties(Properties, boolean)
	 */
	public static Properties createSortedProperties(boolean omitComments) {
		return new SortedProperties(omitComments);
	}

	/**
	 * Create a variant of {@link java.util.Properties} that sorts properties
	 * alphanumerically based on their keys.
	 * <p>This can be useful when storing the {@code Properties} instance in a
	 * properties file, since it allows such files to be generated in a repeatable
	 * manner with consistent ordering of properties. Comments in generated
	 * properties files can also be optionally omitted.
	 * <p>The returned {@code Properties} instance will be populated with
	 * properties from the supplied {@code properties} object, but default
	 * properties from the supplied {@code properties} object will not be copied.
	 * @param properties the {@code Properties} object from which to copy the
	 * initial properties
	 * @param omitComments {@code true} if comments should be omitted when
	 * storing properties in a file
	 * @return a new {@code Properties} instance
	 * @since 5.2
	 * @see #createStringAdaptingProperties()
	 * @see #createSortedProperties(boolean)
	 */
	public static Properties createSortedProperties(Properties properties, boolean omitComments) {
		return new SortedProperties(properties, omitComments);
	}

	/**
	 * Cast the given type to a subtype of {@link Enum}.
	 * @param enumType the enum type, never {@code null}
	 * @return the given type as subtype of {@link Enum}
	 * @throws IllegalArgumentException if the given type is not a subtype of {@link Enum}
	 */
	@SuppressWarnings("rawtypes")
	private static Class<? extends Enum> asEnumType(Class<?> enumType) {
		Assert.notNull(enumType, "Enum type must not be null");
		if (!Enum.class.isAssignableFrom(enumType)) {
			throw new IllegalArgumentException("Supplied type is not an enum: " + enumType.getName());
		}
		return enumType.asSubclass(Enum.class);
	}

}<|MERGE_RESOLUTION|>--- conflicted
+++ resolved
@@ -181,15 +181,10 @@
 	@SuppressWarnings("unchecked")
 	public static <E> Collection<E> createCollection(Class<?> collectionType, @Nullable Class<?> elementType, int capacity) {
 		Assert.notNull(collectionType, "Collection type must not be null");
-<<<<<<< HEAD
-		if (LinkedHashSet.class == collectionType || HashSet.class == collectionType ||
+		if (LinkedHashSet.class == collectionType ||
 				Set.class == collectionType || Collection.class == collectionType ||
 				collectionType.getName().equals("java.util.SequencedSet") ||
 				collectionType.getName().equals("java.util.SequencedCollection")) {
-=======
-		if (LinkedHashSet.class == collectionType ||
-				Set.class == collectionType || Collection.class == collectionType) {
->>>>>>> cdc44976
 			return new LinkedHashSet<>(capacity);
 		}
 		else if (ArrayList.class == collectionType || List.class == collectionType) {
@@ -310,12 +305,8 @@
 	@SuppressWarnings({"rawtypes", "unchecked"})
 	public static <K, V> Map<K, V> createMap(Class<?> mapType, @Nullable Class<?> keyType, int capacity) {
 		Assert.notNull(mapType, "Map type must not be null");
-<<<<<<< HEAD
-		if (LinkedHashMap.class == mapType || HashMap.class == mapType || Map.class == mapType ||
+		if (LinkedHashMap.class == mapType || Map.class == mapType ||
 				mapType.getName().equals("java.util.SequencedMap")) {
-=======
-		if (LinkedHashMap.class == mapType || Map.class == mapType) {
->>>>>>> cdc44976
 			return new LinkedHashMap<>(capacity);
 		}
 		else if (LinkedMultiValueMap.class == mapType || MultiValueMap.class == mapType) {
