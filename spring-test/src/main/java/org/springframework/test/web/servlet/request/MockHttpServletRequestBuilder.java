--- conflicted
+++ resolved
@@ -147,13 +147,8 @@
 
 	private static URI initUri(String url, Object[] vars) {
 		Assert.notNull(url, "'url' must not be null");
-<<<<<<< HEAD
 		Assert.isTrue(url.isEmpty() || url.startsWith("/") || url.startsWith("http://") || url.startsWith("https://"),
-				"'url' should start with a path or be a complete HTTP URL: " + url);
-=======
-		Assert.isTrue(url.startsWith("/") || url.startsWith("http://") || url.startsWith("https://"),
 				() -> "'url' should start with a path or be a complete HTTP URL: " + url);
->>>>>>> 5f02323b
 		return UriComponentsBuilder.fromUriString(url).buildAndExpand(vars).encode().toUri();
 	}
 
